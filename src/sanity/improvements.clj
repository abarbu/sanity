(ns sanity.improvements
 "Various improvements to clojure"
 (:refer-clojure :exclude [let loop count])
 (:require [clojure.tools.macro :refer [name-with-attributes]]
           [clojure.walk :refer [prewalk]]
           [potemkin.namespaces :as p]
           [me.raynes.fs :as fs]
           [clojure.string :as s]
           [taoensso.timbre :as log]
           [clansi.core :as color]))

(import java.io.File)

;;; Bracketing

;; Things from core.clj
;; TODO It would be nice if I could just get a handle on these rather than redefine them; surely RT can do this
(defn core-count
  "Returns the number of items in the collection. (count nil) returns
  0.  Also works on strings, arrays, and Java Collections and Maps"
  {
   :inline (fn  [x] `(. clojure.lang.RT (count ~x)))
   :added "1.0"}
  [coll] (clojure.lang.RT/count coll))

(defmacro ^{:private true} assert-args
  [& pairs]
  `(do (when-not ~(first pairs)
         (throw (IllegalArgumentException.
                  (str (first ~'&form) " requires " ~(second pairs) " in " ~'*ns* ":" (:line (meta ~'&form))))))
     ~(clojure.core/let [more (nnext pairs)]
        (when more
          (list* `assert-args more)))))

(defmacro core-let
  "binding => binding-form init-expr

  Evaluates the exprs in a lexical context in which the symbols in
  the binding-forms are bound to their respective init-exprs or parts
  therein."
  {:added "1.0", :special-form true, :forms '[(let [bindings*] exprs*)]}
  [bindings & body]
  (assert-args
     (vector? bindings) "a vector for its binding"
     (even? (core-count bindings)) "an even number of forms in binding vector")
  `(let* ~(destructure bindings) ~@body))

(defn ^:private ^:static
  reduce1
       ([f coll]
             (core-let [s (seq coll)]
               (if s
         (reduce1 f (first s) (next s))
                 (f))))
       ([f val coll]
          (core-let [s (seq coll)]
            (if s
              (if (chunked-seq? s)
                (recur f
                       (.reduce (chunk-first s) f val)
                       (chunk-next s))
                (recur f (f val (first s)) (next s)))
         val))))

(defmacro core-loop
  "Evaluates the exprs in a lexical context in which the symbols in
  the binding-forms are bound to their respective init-exprs or parts
  therein. Acts as a recur target."
  {:added "1.0", :special-form true, :forms '[(loop [bindings*] exprs*)]}
  [bindings & body]
    (assert-args
      (vector? bindings) "a vector for its binding"
      (even? (core-count bindings)) "an even number of forms in binding vector")
    (core-let [db (destructure bindings)]
      (if (= db bindings)
        `(loop* ~bindings ~@body)
        (core-let [vs (take-nth 2 (drop 1 bindings))
              bs (take-nth 2 bindings)
              gs (map (fn [b] (if (symbol? b) b (gensym))) bs)
              bfs (reduce1 (fn [ret [b v g]]
                            (if (symbol? b)
                              (conj ret g v)
                              (conj ret g v b g)))
                          [] (map vector bs vs gs))]
          `(core-let ~bfs
             (loop* ~(vec (interleave gs gs))
               (core-let ~(vec (interleave bs gs))
                 ~@body)))))))

(defn dynamic-symbol? [^clojure.lang.Symbol s]
 (and (.startsWith (.getName s) "*")
      (.endsWith (.getName s) "*")
      (> (core-count (.getName s)) 2)))

(defmacro define
 "Similar to Scheme's define. Automatically generates def vs defn (with or
  without dynamic) as needed. Docstrings come after the head of the define, as
  in (define (a) docstring? b)"
 [head docstring? & body]
 `(~(if (seq? head) 'defn 'def)
   ~@(if (seq? head)
      `(~(first head)
        ~@(if (and (string? docstring?) (not (empty? body)))
           (list docstring?)
           '())
        ~(vec (replace {'. '&} (rest head))))
      (if (sanity.improvements/dynamic-symbol? head)
       (list (with-meta head {:dynamic true}))
       (list head)))
   ~@(if (and (seq? head) (string? docstring?))
      (if (empty? body) (list docstring?) body)
      (cons docstring? body))))

(defmacro conds
 "A variant of cond with sane (lisp/scheme) bracketing. Unfortunately there's
  no way to detect if we want the clojure cond or the sane cond so we have to
  explicitly pick this version when desired."
 [& args]
 (if (empty? args)
  nil
  (core-let [as (into [] (reduce concat (map (fn [[h & ys]] (list h (cons 'do ys)))
                                             args)))
             r (if (= (nth as (- (core-count as) 2)) 'else)
                (assoc as (- (core-count as) 2) ':else)
                as)]
            `(cond ~@r))))

(defmacro unless
 "Evaluates test. If not true, evaluates body. The opposite of when."
 [test & body]
 (list 'if-not test (cons 'do body)))

(defmacro cases
 "A variant of case with sane (lisp/scheme) bracketing. Unfortunately there's
  no way to detect if we want the clojure case or the sane case so we have to
  explicitly pick this version when desired."
 [obj & args]
 (if (empty? args)
  nil
  (core-let [as (into [] (reduce concat (map (fn [[h & ys]] (list h (cons 'do ys)))
                                             args)))
             r (if (= (nth as (- (core-count as) 2)) 'else)
                (concat (take (- (core-count as) 2) as) (list (last as)))
                as)]
            `(case ~obj ~@r))))

(defmacro lambda "A variant of fn that uses lisp/scheme bracket." [args & body]
 `(~'fn ~(vec (replace {'. '&} args)) ~@body))

;; Now we evaluate in clojure.core. We can't just replace these macros
;; because warnOrFailOnReplace has a really nasty hack that checks for
;; clojure.core.
(core-let
 [current *ns*]
 (binding [*ns* (create-ns 'clojure.core)]
  (eval '(do

          (defmacro let
           "binding => binding-form init-expr
  Evaluates the exprs in a lexical context in which the symbols in
  the binding-forms are bound to their respective init-exprs or parts
  therein. Augmented to support sane (lisp/scheme) bracketing."
           [bindings & body]
           `(core-let
             ~(if (seq? bindings) (into [] (reduce concat bindings)) bindings)
             ~@body))


          (defmacro loop
           "Evaluates the exprs in a lexical context in which the symbols in
  the binding-forms are bound to their respective init-exprs or parts
  therein. Acts as a recur target. Augmented to support sane (lisp/scheme)
  bracketing."
           [bindings & body]
           `(core-loop
             ~(if (seq? bindings) (into [] (reduce concat bindings)) bindings)
             ~@body))

;;; Misc, non-bracketing

          (defn count
           "Replaces clojure.core/count. Accepts either a collection or a
  predicate and a collection."
           ([l] (sanity.improvements/core-count l))
           ([p l] (sanity.improvements/core-loop [l l c 0]
                   (sanity.improvements/conds
                    ((empty? l) c)
                    ((p (first l)) (recur (rest l) (+ c 1)))
                    (else (recur (rest l) c))))))
<<<<<<< HEAD
          (defn some?
           "Is p true of every element of the collection(s) l(s)?"
           [p l & ls]
           (sanity.improvements/core-loop [l l ls ls]
            (and (not (or (empty? l) (nil? l)))
               (or (apply p (first l) (map first ls))
                  (recur (rest l) (map rest ls))))))

          (defn every?
=======

          (defn every? [p l & ls]
>>>>>>> 4dade9a8
           "Is p true of every element of the collection(s) l(s)?"
           [p l & ls]
           (sanity.improvements/core-loop [l l ls ls]
            (or (or (empty? l) (nil? l))
                (and (apply p (first l) (map first ls))
                     (recur (rest l) (map rest ls))))))
          
          (defn some?
           "Is p true of every element of the collection(s) l(s)?"
           [p l & ls]
           (loop [l l ls ls]
            (and (not (or (empty? l) (nil? l)))
               (or (apply p (first l) (map first ls))
                  (recur (rest l) (map rest ls))))))))))<|MERGE_RESOLUTION|>--- conflicted
+++ resolved
@@ -187,20 +187,8 @@
                     ((empty? l) c)
                     ((p (first l)) (recur (rest l) (+ c 1)))
                     (else (recur (rest l) c))))))
-<<<<<<< HEAD
-          (defn some?
-           "Is p true of every element of the collection(s) l(s)?"
-           [p l & ls]
-           (sanity.improvements/core-loop [l l ls ls]
-            (and (not (or (empty? l) (nil? l)))
-               (or (apply p (first l) (map first ls))
-                  (recur (rest l) (map rest ls))))))
 
           (defn every?
-=======
-
-          (defn every? [p l & ls]
->>>>>>> 4dade9a8
            "Is p true of every element of the collection(s) l(s)?"
            [p l & ls]
            (sanity.improvements/core-loop [l l ls ls]
